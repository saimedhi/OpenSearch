/*
 * Licensed to Elasticsearch under one or more contributor
 * license agreements. See the NOTICE file distributed with
 * this work for additional information regarding copyright
 * ownership. Elasticsearch licenses this file to you under
 * the Apache License, Version 2.0 (the "License"); you may
 * not use this file except in compliance with the License.
 * You may obtain a copy of the License at
 *
 *    http://www.apache.org/licenses/LICENSE-2.0
 *
 * Unless required by applicable law or agreed to in writing,
 * software distributed under the License is distributed on an
 * "AS IS" BASIS, WITHOUT WARRANTIES OR CONDITIONS OF ANY
 * KIND, either express or implied.  See the License for the
 * specific language governing permissions and limitations
 * under the License.
 */

package org.elasticsearch.index.engine;

import org.apache.logging.log4j.Logger;
import org.apache.lucene.index.DirectoryReader;
import org.apache.lucene.index.IndexFormatTooOldException;
import org.apache.lucene.index.IndexReader;
import org.apache.lucene.index.IndexWriter;
import org.apache.lucene.index.IndexWriterConfig;
import org.apache.lucene.index.LeafReader;
import org.apache.lucene.index.LiveIndexWriterConfig;
import org.apache.lucene.index.MergePolicy;
import org.apache.lucene.index.SegmentCommitInfo;
import org.apache.lucene.index.SegmentInfos;
import org.apache.lucene.index.SnapshotDeletionPolicy;
import org.apache.lucene.index.Term;
import org.apache.lucene.search.IndexSearcher;
import org.apache.lucene.search.ReferenceManager;
import org.apache.lucene.search.SearcherFactory;
import org.apache.lucene.search.SearcherManager;
import org.apache.lucene.search.TermQuery;
import org.apache.lucene.store.AlreadyClosedException;
import org.apache.lucene.store.Directory;
import org.apache.lucene.store.LockObtainFailedException;
import org.apache.lucene.util.BytesRef;
import org.apache.lucene.util.IOUtils;
import org.apache.lucene.util.InfoStream;
import org.elasticsearch.ExceptionsHelper;
import org.elasticsearch.Version;
import org.elasticsearch.action.index.IndexRequest;
import org.elasticsearch.common.Nullable;
import org.elasticsearch.common.SuppressForbidden;
import org.elasticsearch.common.UUIDs;
import org.elasticsearch.common.lease.Releasable;
import org.elasticsearch.common.lucene.LoggerInfoStream;
import org.elasticsearch.common.lucene.Lucene;
import org.elasticsearch.common.lucene.index.ElasticsearchDirectoryReader;
import org.elasticsearch.common.lucene.uid.Versions;
import org.elasticsearch.common.lucene.uid.VersionsAndSeqNoResolver;
import org.elasticsearch.common.lucene.uid.VersionsAndSeqNoResolver.DocIdAndSeqNo;
import org.elasticsearch.common.metrics.CounterMetric;
import org.elasticsearch.common.util.concurrent.AbstractRunnable;
import org.elasticsearch.common.util.concurrent.KeyedLock;
import org.elasticsearch.common.util.concurrent.ReleasableLock;
import org.elasticsearch.index.IndexSettings;
import org.elasticsearch.index.VersionType;
import org.elasticsearch.index.mapper.IdFieldMapper;
import org.elasticsearch.index.mapper.ParseContext;
import org.elasticsearch.index.mapper.UidFieldMapper;
import org.elasticsearch.index.merge.MergeStats;
import org.elasticsearch.index.merge.OnGoingMerge;
import org.elasticsearch.index.seqno.SeqNoStats;
import org.elasticsearch.index.seqno.SequenceNumbers;
import org.elasticsearch.index.seqno.SequenceNumbersService;
import org.elasticsearch.index.shard.ElasticsearchMergePolicy;
import org.elasticsearch.index.shard.IndexingStats;
import org.elasticsearch.index.shard.ShardId;
import org.elasticsearch.index.translog.Translog;
import org.elasticsearch.index.translog.TranslogConfig;
import org.elasticsearch.index.translog.TranslogCorruptedException;
import org.elasticsearch.index.translog.TranslogDeletionPolicy;
import org.elasticsearch.threadpool.ThreadPool;

import java.io.IOException;
import java.util.Arrays;
import java.util.HashMap;
import java.util.List;
import java.util.Map;
import java.util.Objects;
import java.util.Optional;
import java.util.Set;
import java.util.concurrent.CountDownLatch;
import java.util.concurrent.atomic.AtomicBoolean;
import java.util.concurrent.atomic.AtomicInteger;
import java.util.concurrent.atomic.AtomicLong;
import java.util.concurrent.locks.Lock;
import java.util.concurrent.locks.ReentrantLock;
import java.util.function.BiFunction;
import java.util.function.LongSupplier;

public class InternalEngine extends Engine {

    /**
     * When we last pruned expired tombstones from versionMap.deletes:
     */
    private volatile long lastDeleteVersionPruneTimeMSec;

    private final Translog translog;
    private final ElasticsearchConcurrentMergeScheduler mergeScheduler;

    private final IndexWriter indexWriter;

    private final ExternalSearcherManager externalSearcherManager;
    private final SearcherManager internalSearcherManager;

    private final Lock flushLock = new ReentrantLock();
    private final ReentrantLock optimizeLock = new ReentrantLock();

    // A uid (in the form of BytesRef) to the version map
    // we use the hashed variant since we iterate over it and check removal and additions on existing keys
    private final LiveVersionMap versionMap = new LiveVersionMap();

    private final KeyedLock<BytesRef> keyedLock = new KeyedLock<>();

    private volatile SegmentInfos lastCommittedSegmentInfos;

    private final IndexThrottle throttle;

    private final SequenceNumbersService seqNoService;

    private final String uidField;

    private final SnapshotDeletionPolicy snapshotDeletionPolicy;

    // How many callers are currently requesting index throttling.  Currently there are only two situations where we do this: when merges
    // are falling behind and when writing indexing buffer to disk is too slow.  When this is 0, there is no throttling, else we throttling
    // incoming indexing ops to a single thread:
    private final AtomicInteger throttleRequestCount = new AtomicInteger();
    private final EngineConfig.OpenMode openMode;
    private final AtomicBoolean pendingTranslogRecovery = new AtomicBoolean(false);
    public static final String MAX_UNSAFE_AUTO_ID_TIMESTAMP_COMMIT_ID = "max_unsafe_auto_id_timestamp";
    private final AtomicLong maxUnsafeAutoIdTimestamp = new AtomicLong(-1);
    private final CounterMetric numVersionLookups = new CounterMetric();
    private final CounterMetric numIndexVersionsLookups = new CounterMetric();
    /**
     * How many bytes we are currently moving to disk, via either IndexWriter.flush or refresh.  IndexingMemoryController polls this
     * across all shards to decide if throttling is necessary because moving bytes to disk is falling behind vs incoming documents
     * being indexed/deleted.
     */
    private final AtomicLong writingBytes = new AtomicLong();

    @Nullable
    private final String historyUUID;

    public InternalEngine(EngineConfig engineConfig) {
        this(engineConfig, InternalEngine::sequenceNumberService);
    }

    InternalEngine(
            final EngineConfig engineConfig,
            final BiFunction<EngineConfig, SeqNoStats, SequenceNumbersService> seqNoServiceSupplier) {
        super(engineConfig);
        openMode = engineConfig.getOpenMode();
        if (engineConfig.isAutoGeneratedIDsOptimizationEnabled() == false) {
            maxUnsafeAutoIdTimestamp.set(Long.MAX_VALUE);
        }
        this.uidField = engineConfig.getIndexSettings().isSingleType() ? IdFieldMapper.NAME : UidFieldMapper.NAME;
        final TranslogDeletionPolicy translogDeletionPolicy = new TranslogDeletionPolicy(
                engineConfig.getIndexSettings().getTranslogRetentionSize().getBytes(),
                engineConfig.getIndexSettings().getTranslogRetentionAge().getMillis()
        );
        store.incRef();
        IndexWriter writer = null;
        Translog translog = null;
        ExternalSearcherManager externalSearcherManager = null;
        SearcherManager internalSearcherManager = null;
        EngineMergeScheduler scheduler = null;
        boolean success = false;
        try {
            this.lastDeleteVersionPruneTimeMSec = engineConfig.getThreadPool().relativeTimeInMillis();

            mergeScheduler = scheduler = new EngineMergeScheduler(engineConfig.getShardId(), engineConfig.getIndexSettings());
            throttle = new IndexThrottle();
            try {
                final SeqNoStats seqNoStats = loadSeqNoStats(openMode);
                logger.trace("recovered [{}]", seqNoStats);
                this.seqNoService = seqNoServiceSupplier.apply(engineConfig, seqNoStats);
                translog = openTranslog(engineConfig, translogDeletionPolicy, seqNoService::getGlobalCheckpoint);
                assert translog.getGeneration() != null;
                this.translog = translog;
                this.snapshotDeletionPolicy = new SnapshotDeletionPolicy(
                    new CombinedDeletionPolicy(openMode, translogDeletionPolicy, translog::getLastSyncedGlobalCheckpoint)
                );
                writer = createWriter(openMode == EngineConfig.OpenMode.CREATE_INDEX_AND_TRANSLOG);
                updateMaxUnsafeAutoIdTimestampFromWriter(writer);
                assert engineConfig.getForceNewHistoryUUID() == false
                    || openMode == EngineConfig.OpenMode.CREATE_INDEX_AND_TRANSLOG
                    || openMode == EngineConfig.OpenMode.OPEN_INDEX_CREATE_TRANSLOG
                    : "OpenMode must be either CREATE_INDEX_AND_TRANSLOG or OPEN_INDEX_CREATE_TRANSLOG if forceNewHistoryUUID; " +
                    "openMode [" + openMode + "], forceNewHistoryUUID [" + engineConfig.getForceNewHistoryUUID() + "]";
                historyUUID = loadOrGenerateHistoryUUID(writer, engineConfig.getForceNewHistoryUUID());
                Objects.requireNonNull(historyUUID, "history uuid should not be null");
                indexWriter = writer;
                updateWriterOnOpen();
            } catch (IOException | TranslogCorruptedException e) {
                throw new EngineCreationFailureException(shardId, "failed to create engine", e);
            } catch (AssertionError e) {
                // IndexWriter throws AssertionError on init, if asserts are enabled, if any files don't exist, but tests that
                // randomly throw FNFE/NSFE can also hit this:
                if (ExceptionsHelper.stackTrace(e).contains("org.apache.lucene.index.IndexWriter.filesExist")) {
                    throw new EngineCreationFailureException(shardId, "failed to create engine", e);
                } else {
                    throw e;
                }
            }
            externalSearcherManager = createSearcherManager(new SearchFactory(logger, isClosed, engineConfig));
            internalSearcherManager = externalSearcherManager.internalSearcherManager;
            this.internalSearcherManager = internalSearcherManager;
            this.externalSearcherManager = externalSearcherManager;
            internalSearcherManager.addListener(versionMap);
            assert pendingTranslogRecovery.get() == false : "translog recovery can't be pending before we set it";
            // don't allow commits until we are done with recovering
            pendingTranslogRecovery.set(openMode == EngineConfig.OpenMode.OPEN_INDEX_AND_TRANSLOG);
            for (ReferenceManager.RefreshListener listener: engineConfig.getExternalRefreshListener()) {
                this.externalSearcherManager.addListener(listener);
            }
            for (ReferenceManager.RefreshListener listener: engineConfig.getInternalRefreshListener()) {
                this.internalSearcherManager.addListener(listener);
            }
            success = true;
        } finally {
            if (success == false) {
                IOUtils.closeWhileHandlingException(writer, translog, internalSearcherManager, externalSearcherManager, scheduler);
                if (isClosed.get() == false) {
                    // failure we need to dec the store reference
                    store.decRef();
                }
            }
        }
        logger.trace("created new InternalEngine");
    }

    /**
     * This reference manager delegates all it's refresh calls to another (internal) SearcherManager
     * The main purpose for this is that if we have external refreshes happening we don't issue extra
     * refreshes to clear version map memory etc. this can cause excessive segment creation if heavy indexing
     * is happening and the refresh interval is low (ie. 1 sec)
     *
     * This also prevents segment starvation where an internal reader holds on to old segments literally forever
     * since no indexing is happening and refreshes are only happening to the external reader manager, while with
     * this specialized implementation an external refresh will immediately be reflected on the internal reader
     * and old segments can be released in the same way previous version did this (as a side-effect of _refresh)
     */
    @SuppressForbidden(reason = "reference counting is required here")
    private static final class ExternalSearcherManager extends ReferenceManager<IndexSearcher> {
        private final SearcherFactory searcherFactory;
        private final SearcherManager internalSearcherManager;

        ExternalSearcherManager(SearcherManager internalSearcherManager, SearcherFactory searcherFactory) throws IOException {
            IndexSearcher acquire = internalSearcherManager.acquire();
            try {
                IndexReader indexReader = acquire.getIndexReader();
                assert indexReader instanceof ElasticsearchDirectoryReader:
                    "searcher's IndexReader should be an ElasticsearchDirectoryReader, but got " + indexReader;
                indexReader.incRef(); // steal the reader - getSearcher will decrement if it fails
                current = SearcherManager.getSearcher(searcherFactory, indexReader, null);
            } finally {
                internalSearcherManager.release(acquire);
            }
            this.searcherFactory = searcherFactory;
            this.internalSearcherManager = internalSearcherManager;
        }

        @Override
        protected IndexSearcher refreshIfNeeded(IndexSearcher referenceToRefresh) throws IOException {
            // we simply run a blocking refresh on the internal reference manager and then steal it's reader
            // it's a save operation since we acquire the reader which incs it's reference but then down the road
            // steal it by calling incRef on the "stolen" reader
            internalSearcherManager.maybeRefreshBlocking();
            IndexSearcher acquire = internalSearcherManager.acquire();
            final IndexReader previousReader = referenceToRefresh.getIndexReader();
            assert previousReader instanceof ElasticsearchDirectoryReader:
                "searcher's IndexReader should be an ElasticsearchDirectoryReader, but got " + previousReader;
            try {
                final IndexReader newReader = acquire.getIndexReader();
                if (newReader == previousReader) {
                    // nothing has changed - both ref managers share the same instance so we can use reference equality
                    return null;
                } else {
                    newReader.incRef(); // steal the reader - getSearcher will decrement if it fails
                    return SearcherManager.getSearcher(searcherFactory, newReader, previousReader);
                }
            } finally {
                internalSearcherManager.release(acquire);
            }
        }

        @Override
        protected boolean tryIncRef(IndexSearcher reference) {
            return reference.getIndexReader().tryIncRef();
        }

        @Override
        protected int getRefCount(IndexSearcher reference) {
            return reference.getIndexReader().getRefCount();
        }

        @Override
        protected void decRef(IndexSearcher reference) throws IOException { reference.getIndexReader().decRef(); }
    }

    @Override
    public void restoreLocalCheckpointFromTranslog() throws IOException {
        try (ReleasableLock ignored = writeLock.acquire()) {
            ensureOpen();
            final long localCheckpoint = seqNoService.getLocalCheckpoint();
            try (Translog.Snapshot snapshot = getTranslog().newSnapshotFrom(localCheckpoint + 1)) {
                Translog.Operation operation;
                while ((operation = snapshot.next()) != null) {
                    if (operation.seqNo() > localCheckpoint) {
                        seqNoService.markSeqNoAsCompleted(operation.seqNo());
                    }
                }
            }
        }
    }

    @Override
    public int fillSeqNoGaps(long primaryTerm) throws IOException {
        try (ReleasableLock ignored = writeLock.acquire()) {
            ensureOpen();
            final long localCheckpoint = seqNoService.getLocalCheckpoint();
            final long maxSeqNo = seqNoService.getMaxSeqNo();
            int numNoOpsAdded = 0;
            for (
                    long seqNo = localCheckpoint + 1;
                    seqNo <= maxSeqNo;
                    seqNo = seqNoService.getLocalCheckpoint() + 1 /* the local checkpoint might have advanced so we leap-frog */) {
                innerNoOp(new NoOp(seqNo, primaryTerm, Operation.Origin.PRIMARY, System.nanoTime(), "filling gaps"));
                numNoOpsAdded++;
                assert seqNo <= seqNoService.getLocalCheckpoint()
                        : "local checkpoint did not advance; was [" + seqNo + "], now [" + seqNoService.getLocalCheckpoint() + "]";

            }
            return numNoOpsAdded;
        }
    }

    private void updateMaxUnsafeAutoIdTimestampFromWriter(IndexWriter writer) {
        long commitMaxUnsafeAutoIdTimestamp = Long.MIN_VALUE;
        for (Map.Entry<String, String> entry : writer.getLiveCommitData()) {
            if (entry.getKey().equals(MAX_UNSAFE_AUTO_ID_TIMESTAMP_COMMIT_ID)) {
                commitMaxUnsafeAutoIdTimestamp = Long.parseLong(entry.getValue());
                break;
            }
        }
        maxUnsafeAutoIdTimestamp.set(Math.max(maxUnsafeAutoIdTimestamp.get(), commitMaxUnsafeAutoIdTimestamp));
    }

    static SequenceNumbersService sequenceNumberService(
        final EngineConfig engineConfig,
        final SeqNoStats seqNoStats) {
        return new SequenceNumbersService(
            engineConfig.getShardId(),
            engineConfig.getAllocationId(),
            engineConfig.getIndexSettings(),
            seqNoStats.getMaxSeqNo(),
            seqNoStats.getLocalCheckpoint(),
            seqNoStats.getGlobalCheckpoint());
    }

    private SeqNoStats loadSeqNoStats(EngineConfig.OpenMode openMode) throws IOException {
        switch (openMode) {
            case OPEN_INDEX_AND_TRANSLOG:
                final long globalCheckpoint = Translog.readGlobalCheckpoint(engineConfig.getTranslogConfig().getTranslogPath());
                return store.loadSeqNoStats(globalCheckpoint);
            case OPEN_INDEX_CREATE_TRANSLOG:
                return store.loadSeqNoStats(SequenceNumbers.UNASSIGNED_SEQ_NO);
            case CREATE_INDEX_AND_TRANSLOG:
                return new SeqNoStats(
                    SequenceNumbers.NO_OPS_PERFORMED,
                    SequenceNumbers.NO_OPS_PERFORMED,
                    SequenceNumbers.UNASSIGNED_SEQ_NO);
            default:
                throw new IllegalArgumentException(openMode.toString());
        }
    }

    @Override
    public InternalEngine recoverFromTranslog() throws IOException {
        flushLock.lock();
        try (ReleasableLock lock = readLock.acquire()) {
            ensureOpen();
            if (openMode != EngineConfig.OpenMode.OPEN_INDEX_AND_TRANSLOG) {
                throw new IllegalStateException("Can't recover from translog with open mode: " + openMode);
            }
            if (pendingTranslogRecovery.get() == false) {
                throw new IllegalStateException("Engine has already been recovered");
            }
            try {
                recoverFromTranslogInternal();
            } catch (Exception e) {
                try {
                    pendingTranslogRecovery.set(true); // just play safe and never allow commits on this see #ensureCanFlush
                    failEngine("failed to recover from translog", e);
                } catch (Exception inner) {
                    e.addSuppressed(inner);
                }
                throw e;
            }
        } finally {
            flushLock.unlock();
        }
        return this;
    }

    private void recoverFromTranslogInternal() throws IOException {
        Translog.TranslogGeneration translogGeneration = translog.getGeneration();
        final int opsRecovered;
        final long translogGen = Long.parseLong(lastCommittedSegmentInfos.getUserData().get(Translog.TRANSLOG_GENERATION_KEY));
        try (Translog.Snapshot snapshot = translog.newSnapshotFromGen(translogGen)) {
            opsRecovered = config().getTranslogRecoveryRunner().run(this, snapshot);
        } catch (Exception e) {
            throw new EngineException(shardId, "failed to recover from translog", e);
        }
        // flush if we recovered something or if we have references to older translogs
        // note: if opsRecovered == 0 and we have older translogs it means they are corrupted or 0 length.
        assert pendingTranslogRecovery.get() : "translogRecovery is not pending but should be";
        pendingTranslogRecovery.set(false); // we are good - now we can commit
        if (opsRecovered > 0) {
            logger.trace("flushing post recovery from translog. ops recovered [{}]. committed translog id [{}]. current id [{}]",
                opsRecovered, translogGeneration == null ? null : translogGeneration.translogFileGeneration, translog.currentFileGeneration());
            flush(true, true);
            refresh("translog_recovery");
        } else if (translog.isCurrent(translogGeneration) == false) {
            commitIndexWriter(indexWriter, translog, lastCommittedSegmentInfos.getUserData().get(Engine.SYNC_COMMIT_ID));
            refreshLastCommittedSegmentInfos();
        }
        // clean up what's not needed
        translog.trimUnreferencedReaders();
    }

    private Translog openTranslog(EngineConfig engineConfig, TranslogDeletionPolicy translogDeletionPolicy, LongSupplier globalCheckpointSupplier) throws IOException {
        assert openMode != null;
        final TranslogConfig translogConfig = engineConfig.getTranslogConfig();
        String translogUUID = null;
        if (openMode == EngineConfig.OpenMode.OPEN_INDEX_AND_TRANSLOG) {
            translogUUID = loadTranslogUUIDFromLastCommit();
            // We expect that this shard already exists, so it must already have an existing translog else something is badly wrong!
            if (translogUUID == null) {
                throw new IndexFormatTooOldException("translog", "translog has no generation nor a UUID - this might be an index from a previous version consider upgrading to N-1 first");
            }
        }
        return new Translog(translogConfig, translogUUID, translogDeletionPolicy, globalCheckpointSupplier);
    }

    /** If needed, updates the metadata in the index writer to match the potentially new translog and history uuid */
    private void updateWriterOnOpen() throws IOException {
        Objects.requireNonNull(historyUUID);
        final Map<String, String> commitUserData = commitDataAsMap(indexWriter);
        boolean needsCommit = false;
        if (historyUUID.equals(commitUserData.get(HISTORY_UUID_KEY)) == false) {
            needsCommit = true;
        } else {
            assert config().getForceNewHistoryUUID() == false : "config forced a new history uuid but it didn't change";
            assert openMode != EngineConfig.OpenMode.CREATE_INDEX_AND_TRANSLOG : "new index but it already has an existing history uuid";
        }
        if (translog.getTranslogUUID().equals(commitUserData.get(Translog.TRANSLOG_UUID_KEY)) == false) {
            needsCommit = true;
        } else {
            assert openMode == EngineConfig.OpenMode.OPEN_INDEX_AND_TRANSLOG : "translog uuid didn't change but open mode is " + openMode;
        }
        if (needsCommit) {
            commitIndexWriter(indexWriter, translog, openMode == EngineConfig.OpenMode.OPEN_INDEX_CREATE_TRANSLOG
                ? commitUserData.get(SYNC_COMMIT_ID) : null);
        }
    }


    @Override
    public Translog getTranslog() {
        ensureOpen();
        return translog;
    }

    @Override
    public String getHistoryUUID() {
        return historyUUID;
    }

    /** Returns how many bytes we are currently moving from indexing buffer to segments on disk */
    @Override
    public long getWritingBytes() {
        return writingBytes.get();
    }

    /**
     * Reads the current stored translog ID from the last commit data.
     */
    @Nullable
    private String loadTranslogUUIDFromLastCommit() throws IOException {
        assert openMode == EngineConfig.OpenMode.OPEN_INDEX_AND_TRANSLOG :
            "Only reuse existing translogUUID with OPEN_INDEX_AND_TRANSLOG; openMode = [" + openMode + "]";
        final Map<String, String> commitUserData = store.readLastCommittedSegmentsInfo().getUserData();
        if (commitUserData.containsKey(Translog.TRANSLOG_UUID_KEY)) {
            if (commitUserData.containsKey(Translog.TRANSLOG_GENERATION_KEY) == false) {
                throw new IllegalStateException("commit doesn't contain translog generation id");
            }
            return commitUserData.get(Translog.TRANSLOG_UUID_KEY);
        } else {
            return null;
        }
    }

    /**
     * Reads the current stored history ID from the IW commit data. Generates a new UUID if not found or if generation is forced.
     */
    private String loadOrGenerateHistoryUUID(final IndexWriter writer, boolean forceNew) throws IOException {
        String uuid = commitDataAsMap(writer).get(HISTORY_UUID_KEY);
        if (uuid == null || forceNew) {
            assert
                forceNew || // recovery from a local store creates an index that doesn't have yet a history_uuid
                openMode == EngineConfig.OpenMode.CREATE_INDEX_AND_TRANSLOG ||
                config().getIndexSettings().getIndexVersionCreated().before(Version.V_6_0_0_rc1) :
                "existing index was created after 6_0_0_rc1 but has no history uuid";
            uuid = UUIDs.randomBase64UUID();
        }
        return uuid;
    }

    private ExternalSearcherManager createSearcherManager(SearchFactory externalSearcherFactory) throws EngineException {
        boolean success = false;
        SearcherManager internalSearcherManager = null;
        try {
            try {
                final DirectoryReader directoryReader = ElasticsearchDirectoryReader.wrap(DirectoryReader.open(indexWriter), shardId);
                internalSearcherManager = new SearcherManager(directoryReader,
                        new RamAccountingSearcherFactory(engineConfig.getCircuitBreakerService()));
                lastCommittedSegmentInfos = readLastCommittedSegmentInfos(internalSearcherManager, store);
                ExternalSearcherManager externalSearcherManager = new ExternalSearcherManager(internalSearcherManager,
                    externalSearcherFactory);
                success = true;
                return externalSearcherManager;
            } catch (IOException e) {
                maybeFailEngine("start", e);
                try {
                    indexWriter.rollback();
                } catch (IOException inner) { // iw is closed below
                    e.addSuppressed(inner);
                }
                throw new EngineCreationFailureException(shardId, "failed to open reader on writer", e);
            }
        } finally {
            if (success == false) { // release everything we created on a failure
                IOUtils.closeWhileHandlingException(internalSearcherManager, indexWriter);
            }
        }
    }

    @Override
    public GetResult get(Get get, BiFunction<String, SearcherScope, Searcher> searcherFactory) throws EngineException {
        assert Objects.equals(get.uid().field(), uidField) : get.uid().field();
        try (ReleasableLock ignored = readLock.acquire()) {
            ensureOpen();
            SearcherScope scope;
            if (get.realtime()) {
                VersionValue versionValue = getVersionFromMap(get.uid().bytes());
                if (versionValue != null) {
                    if (versionValue.isDelete()) {
                        return GetResult.NOT_EXISTS;
                    }
                    if (get.versionType().isVersionConflictForReads(versionValue.version, get.version())) {
                        throw new VersionConflictEngineException(shardId, get.type(), get.id(),
                            get.versionType().explainConflictForReads(versionValue.version, get.version()));
                    }
                    refresh("realtime_get", SearcherScope.INTERNAL);
                }
                scope = SearcherScope.INTERNAL;
            } else {
                // we expose what has been externally expose in a point in time snapshot via an explicit refresh
                scope = SearcherScope.EXTERNAL;
            }

            // no version, get the version from the index, we know that we refresh on flush
            return getFromSearcher(get, searcherFactory, scope);
        }
    }

    /**
     * the status of the current doc version in lucene, compared to the version in an incoming
     * operation
     */
    enum OpVsLuceneDocStatus {
        /** the op is more recent than the one that last modified the doc found in lucene*/
        OP_NEWER,
        /** the op is older or the same as the one that last modified the doc found in lucene*/
        OP_STALE_OR_EQUAL,
        /** no doc was found in lucene */
        LUCENE_DOC_NOT_FOUND
    }

    private OpVsLuceneDocStatus compareOpToLuceneDocBasedOnSeqNo(final Operation op) throws IOException {
        assert op.seqNo() != SequenceNumbers.UNASSIGNED_SEQ_NO : "resolving ops based on seq# but no seqNo is found";
        final OpVsLuceneDocStatus status;
        VersionValue versionValue = getVersionFromMap(op.uid().bytes());
        assert incrementVersionLookup();
        if (versionValue != null) {
            if  (op.seqNo() > versionValue.seqNo ||
                (op.seqNo() == versionValue.seqNo && op.primaryTerm() > versionValue.term))
                status = OpVsLuceneDocStatus.OP_NEWER;
            else {
                status = OpVsLuceneDocStatus.OP_STALE_OR_EQUAL;
            }
        } else {
            // load from index
            assert incrementIndexVersionLookup();
            try (Searcher searcher = acquireSearcher("load_seq_no", SearcherScope.INTERNAL)) {
                DocIdAndSeqNo docAndSeqNo = VersionsAndSeqNoResolver.loadDocIdAndSeqNo(searcher.reader(), op.uid());
                if (docAndSeqNo == null) {
                    status = OpVsLuceneDocStatus.LUCENE_DOC_NOT_FOUND;
                } else if (op.seqNo() > docAndSeqNo.seqNo) {
                    status = OpVsLuceneDocStatus.OP_NEWER;
                } else if (op.seqNo() == docAndSeqNo.seqNo) {
                    // load term to tie break
                    final long existingTerm = VersionsAndSeqNoResolver.loadPrimaryTerm(docAndSeqNo, op.uid().field());
                    if (op.primaryTerm() > existingTerm) {
                        status = OpVsLuceneDocStatus.OP_NEWER;
                    } else {
                        status = OpVsLuceneDocStatus.OP_STALE_OR_EQUAL;
                    }
                } else {
                    status = OpVsLuceneDocStatus.OP_STALE_OR_EQUAL;
                }
            }
        }
        return status;
    }

    /** resolves the current version of the document, returning null if not found */
    private VersionValue resolveDocVersion(final Operation op) throws IOException {
        assert incrementVersionLookup(); // used for asserting in tests
        VersionValue versionValue = getVersionFromMap(op.uid().bytes());
        if (versionValue == null) {
            assert incrementIndexVersionLookup(); // used for asserting in tests
            final long currentVersion = loadCurrentVersionFromIndex(op.uid());
            if (currentVersion != Versions.NOT_FOUND) {
                versionValue = new VersionValue(currentVersion, SequenceNumbers.UNASSIGNED_SEQ_NO, 0L);
            }
        } else if (engineConfig.isEnableGcDeletes() && versionValue.isDelete() &&
            (engineConfig.getThreadPool().relativeTimeInMillis() - ((DeleteVersionValue)versionValue).time) > getGcDeletesInMillis()) {
            versionValue = null;
        }
        return versionValue;
    }

    private VersionValue getVersionFromMap(BytesRef id) {
        if (versionMap.isUnsafe()) {
            synchronized (versionMap) {
                // we are switching from an unsafe map to a safe map. This might happen concurrently
                // but we only need to do this once since the last operation per ID is to add to the version
                // map so once we pass this point we can safely lookup from the version map.
                if (versionMap.isUnsafe()) {
                    refresh("unsafe_version_map", SearcherScope.INTERNAL);
                }
                versionMap.enforceSafeAccess();
            }
        }
        return versionMap.getUnderLock(id);
    }

    private boolean canOptimizeAddDocument(Index index) {
        if (index.getAutoGeneratedIdTimestamp() != IndexRequest.UNSET_AUTO_GENERATED_TIMESTAMP) {
            assert index.getAutoGeneratedIdTimestamp() >= 0 : "autoGeneratedIdTimestamp must be positive but was: "
                + index.getAutoGeneratedIdTimestamp();
            switch (index.origin()) {
                case PRIMARY:
                    assertPrimaryCanOptimizeAddDocument(index);
                    return true;
                case PEER_RECOVERY:
                case REPLICA:
                    assert index.version() == 1 && index.versionType() == VersionType.EXTERNAL
                        : "version: " + index.version() + " type: " + index.versionType();
                    return true;
                case LOCAL_TRANSLOG_RECOVERY:
                    assert index.isRetry();
                    return true; // allow to optimize in order to update the max safe time stamp
                default:
                    throw new IllegalArgumentException("unknown origin " + index.origin());
            }
        }
        return false;
    }

    protected boolean assertPrimaryCanOptimizeAddDocument(final Index index) {
        assert (index.version() == Versions.MATCH_ANY && index.versionType() == VersionType.INTERNAL)
                : "version: " + index.version() + " type: " + index.versionType();
        return true;
    }

    private boolean assertVersionType(final Engine.Operation operation) {
        if (operation.origin() == Operation.Origin.REPLICA ||
                operation.origin() == Operation.Origin.PEER_RECOVERY ||
                operation.origin() == Operation.Origin.LOCAL_TRANSLOG_RECOVERY) {
            // ensure that replica operation has expected version type for replication
            // ensure that versionTypeForReplicationAndRecovery is idempotent
            assert operation.versionType() == operation.versionType().versionTypeForReplicationAndRecovery()
                    : "unexpected version type in request from [" + operation.origin().name() + "] " +
                    "found [" + operation.versionType().name() + "] " +
                    "expected [" + operation.versionType().versionTypeForReplicationAndRecovery().name() + "]";
        }
        return true;
    }

    private boolean assertIncomingSequenceNumber(final Engine.Operation.Origin origin, final long seqNo) {
<<<<<<< HEAD
        if (engineConfig.getIndexSettings().getIndexVersionCreated().before(Version.V_6_0_0_alpha1) && origin == Operation.Origin.LOCAL_TRANSLOG_RECOVERY) {
            // legacy support
            assert seqNo == SequenceNumbers.UNASSIGNED_SEQ_NO : "old op recovering but it already has a seq no.;" +
                " index version: " + engineConfig.getIndexSettings().getIndexVersionCreated() + ", seqNo: " + seqNo;
        } else if (origin == Operation.Origin.PRIMARY) {
            assertPrimaryIncomingSequenceNumber(origin, seqNo);
        } else if (engineConfig.getIndexSettings().getIndexVersionCreated().onOrAfter(Version.V_6_0_0_alpha1)) {
=======
        if (origin == Operation.Origin.PRIMARY) {
            assert assertOriginPrimarySequenceNumber(seqNo);
        } else {
>>>>>>> af3f6361
            // sequence number should be set when operation origin is not primary
            assert seqNo >= 0 : "recovery or replica ops should have an assigned seq no.; origin: " + origin;
        }
        return true;
    }

    protected boolean assertPrimaryIncomingSequenceNumber(final Engine.Operation.Origin origin, final long seqNo) {
        // sequence number should not be set when operation origin is primary
        assert seqNo == SequenceNumbers.UNASSIGNED_SEQ_NO
                : "primary operations must never have an assigned sequence number but was [" + seqNo + "]";
        return true;
    }

    private long generateSeqNoForOperation(final Operation operation) {
        assert operation.origin() == Operation.Origin.PRIMARY;
        return doGenerateSeqNoForOperation(operation);
    }

    /**
     * Generate the sequence number for the specified operation.
     *
     * @param operation the operation
     * @return the sequence number
     */
    long doGenerateSeqNoForOperation(final Operation operation) {
        return seqNoService.generateSeqNo();
    }

    @Override
    public IndexResult index(Index index) throws IOException {
        assert Objects.equals(index.uid().field(), uidField) : index.uid().field();
        final boolean doThrottle = index.origin().isRecovery() == false;
        try (ReleasableLock releasableLock = readLock.acquire()) {
            ensureOpen();
            assert assertIncomingSequenceNumber(index.origin(), index.seqNo());
            assert assertVersionType(index);
            try (Releasable ignored = acquireLock(index.uid());
                Releasable indexThrottle = doThrottle ? () -> {} : throttle.acquireThrottle()) {
                lastWriteNanos = index.startTime();
                /* A NOTE ABOUT APPEND ONLY OPTIMIZATIONS:
                 * if we have an autoGeneratedID that comes into the engine we can potentially optimize
                 * and just use addDocument instead of updateDocument and skip the entire version and index lookupVersion across the board.
                 * Yet, we have to deal with multiple document delivery, for this we use a property of the document that is added
                 * to detect if it has potentially been added before. We use the documents timestamp for this since it's something
                 * that:
                 *  - doesn't change per document
                 *  - is preserved in the transaction log
                 *  - and is assigned before we start to index / replicate
                 * NOTE: it's not important for this timestamp to be consistent across nodes etc. it's just a number that is in the common
                 * case increasing and can be used in the failure case when we retry and resent documents to establish a happens before relationship.
                 * for instance:
                 *  - doc A has autoGeneratedIdTimestamp = 10, isRetry = false
                 *  - doc B has autoGeneratedIdTimestamp = 9, isRetry = false
                 *
                 *  while both docs are in in flight, we disconnect on one node, reconnect and send doc A again
                 *  - now doc A' has autoGeneratedIdTimestamp = 10, isRetry = true
                 *
                 *  if A' arrives on the shard first we update maxUnsafeAutoIdTimestamp to 10 and use update document. All subsequent
                 *  documents that arrive (A and B) will also use updateDocument since their timestamps are less than maxUnsafeAutoIdTimestamp.
                 *  While this is not strictly needed for doc B it is just much simpler to implement since it will just de-optimize some doc in the worst case.
                 *
                 *  if A arrives on the shard first we use addDocument since maxUnsafeAutoIdTimestamp is < 10. A` will then just be skipped or calls
                 *  updateDocument.
                 */
                final IndexingStrategy plan = indexingStrategyForOperation(index);

                final IndexResult indexResult;
                if (plan.earlyResultOnPreFlightError.isPresent()) {
                    indexResult = plan.earlyResultOnPreFlightError.get();
                    assert indexResult.hasFailure();
                } else if (plan.indexIntoLucene) {
                    indexResult = indexIntoLucene(index, plan);
                } else {
                    indexResult = new IndexResult(
                            plan.versionForIndexing, plan.seqNoForIndexing, plan.currentNotFoundOrDeleted);
                }
                if (index.origin() != Operation.Origin.LOCAL_TRANSLOG_RECOVERY) {
                    final Translog.Location location;
                    if (indexResult.hasFailure() == false) {
                        location = translog.add(new Translog.Index(index, indexResult));
                    } else if (indexResult.getSeqNo() != SequenceNumbers.UNASSIGNED_SEQ_NO) {
                        // if we have document failure, record it as a no-op in the translog with the generated seq_no
                        location = translog.add(new Translog.NoOp(indexResult.getSeqNo(), index.primaryTerm(), indexResult.getFailure().getMessage()));
                    } else {
                        location = null;
                    }
                    indexResult.setTranslogLocation(location);
                }
                if (indexResult.getSeqNo() != SequenceNumbers.UNASSIGNED_SEQ_NO) {
                    seqNoService.markSeqNoAsCompleted(indexResult.getSeqNo());
                }
                indexResult.setTook(System.nanoTime() - index.startTime());
                indexResult.freeze();
                return indexResult;
            }
        } catch (RuntimeException | IOException e) {
            try {
                maybeFailEngine("index", e);
            } catch (Exception inner) {
                e.addSuppressed(inner);
            }
            throw e;
        }
    }

    protected final IndexingStrategy planIndexingAsNonPrimary(Index index) throws IOException {
        assertNonPrimaryOrigin(index);
        final IndexingStrategy plan;
        if (canOptimizeAddDocument(index) && mayHaveBeenIndexedBefore(index) == false) {
            // no need to deal with out of order delivery - we never saw this one
            assert index.version() == 1L : "can optimize on replicas but incoming version is [" + index.version() + "]";
            plan = IndexingStrategy.optimizedAppendOnly(index.seqNo());
        } else {
            versionMap.enforceSafeAccess();
            // drop out of order operations
            assert index.versionType().versionTypeForReplicationAndRecovery() == index.versionType() :
                "resolving out of order delivery based on versioning but version type isn't fit for it. got [" + index.versionType() + "]";
            // unlike the primary, replicas don't really care to about creation status of documents
            // this allows to ignore the case where a document was found in the live version maps in
            // a delete state and return false for the created flag in favor of code simplicity
            final OpVsLuceneDocStatus opVsLucene;
            if (index.seqNo() <= seqNoService.getLocalCheckpoint()){
                // the operation seq# is lower then the current local checkpoint and thus was already put into lucene
                // this can happen during recovery where older operations are sent from the translog that are already
                // part of the lucene commit (either from a peer recovery or a local translog)
                // or due to concurrent indexing & recovery. For the former it is important to skip lucene as the operation in
                // question may have been deleted in an out of order op that is not replayed.
                // See testRecoverFromStoreWithOutOfOrderDelete for an example of local recovery
                // See testRecoveryWithOutOfOrderDelete for an example of peer recovery
                opVsLucene = OpVsLuceneDocStatus.OP_STALE_OR_EQUAL;
            } else {
                opVsLucene = compareOpToLuceneDocBasedOnSeqNo(index);
            }
            if (opVsLucene == OpVsLuceneDocStatus.OP_STALE_OR_EQUAL) {
                plan = IndexingStrategy.processButSkipLucene(false, index.seqNo(), index.version());
            } else {
                plan = IndexingStrategy.processNormally(
                    opVsLucene == OpVsLuceneDocStatus.LUCENE_DOC_NOT_FOUND, index.seqNo(), index.version()
                );
            }
        }
        return plan;
    }

    protected IndexingStrategy indexingStrategyForOperation(final Index index) throws IOException {
        if (index.origin() == Operation.Origin.PRIMARY) {
            return planIndexingAsPrimary(index);
        } else {
            // non-primary mode (i.e., replica or recovery)
            return planIndexingAsNonPrimary(index);
        }
    }

    protected final IndexingStrategy planIndexingAsPrimary(Index index) throws IOException {
        assert index.origin() == Operation.Origin.PRIMARY : "planing as primary but origin isn't. got " + index.origin();
        final IndexingStrategy plan;
        // resolve an external operation into an internal one which is safe to replay
        if (canOptimizeAddDocument(index)) {
            if (mayHaveBeenIndexedBefore(index)) {
                plan = IndexingStrategy.overrideExistingAsIfNotThere(generateSeqNoForOperation(index), 1L);
                versionMap.enforceSafeAccess();
            } else {
                plan = IndexingStrategy.optimizedAppendOnly(generateSeqNoForOperation(index));
            }
        } else {
            versionMap.enforceSafeAccess();
            // resolves incoming version
            final VersionValue versionValue = resolveDocVersion(index);
            final long currentVersion;
            final boolean currentNotFoundOrDeleted;
            if (versionValue == null) {
                currentVersion = Versions.NOT_FOUND;
                currentNotFoundOrDeleted = true;
            } else {
                currentVersion = versionValue.version;
                currentNotFoundOrDeleted = versionValue.isDelete();
            }
            if (index.versionType().isVersionConflictForWrites(
                currentVersion, index.version(), currentNotFoundOrDeleted)) {
                final VersionConflictEngineException e =
                        new VersionConflictEngineException(shardId, index, currentVersion, currentNotFoundOrDeleted);
                plan = IndexingStrategy.skipDueToVersionConflict(e, currentNotFoundOrDeleted, currentVersion);
            } else {
                plan = IndexingStrategy.processNormally(currentNotFoundOrDeleted,
                    generateSeqNoForOperation(index),
                    index.versionType().updateVersion(currentVersion, index.version())
                );
            }
        }
        return plan;
    }

    private IndexResult indexIntoLucene(Index index, IndexingStrategy plan)
        throws IOException {
        assert plan.seqNoForIndexing >= 0 : "ops should have an assigned seq no.; origin: " + index.origin();
        assert plan.versionForIndexing >= 0 : "version must be set. got " + plan.versionForIndexing;
        assert plan.indexIntoLucene;
        /* Update the document's sequence number and primary term; the sequence number here is derived here from either the sequence
         * number service if this is on the primary, or the existing document's sequence number if this is on the replica. The
         * primary term here has already been set, see IndexShard#prepareIndex where the Engine$Index operation is created.
         */
        index.parsedDoc().updateSeqID(plan.seqNoForIndexing, index.primaryTerm());
        index.parsedDoc().version().setLongValue(plan.versionForIndexing);
        try {
            if (plan.useLuceneUpdateDocument) {
                update(index.uid(), index.docs(), indexWriter);
            } else {
                // document does not exists, we can optimize for create, but double check if assertions are running
                assert assertDocDoesNotExist(index, canOptimizeAddDocument(index) == false);
                index(index.docs(), indexWriter);
            }
            versionMap.maybePutUnderLock(index.uid().bytes(),
                new VersionValue(plan.versionForIndexing, plan.seqNoForIndexing, index.primaryTerm()));
            return new IndexResult(plan.versionForIndexing, plan.seqNoForIndexing, plan.currentNotFoundOrDeleted);
        } catch (Exception ex) {
            if (indexWriter.getTragicException() == null) {
                /* There is no tragic event recorded so this must be a document failure.
                 *
                 * The handling inside IW doesn't guarantee that an tragic / aborting exception
                 * will be used as THE tragicEventException since if there are multiple exceptions causing an abort in IW
                 * only one wins. Yet, only the one that wins will also close the IW and in turn fail the engine such that
                 * we can potentially handle the exception before the engine is failed.
                 * Bottom line is that we can only rely on the fact that if it's a document failure then
                 * `indexWriter.getTragicException()` will be null otherwise we have to rethrow and treat it as fatal or rather
                 * non-document failure
                 *
                 * we return a `MATCH_ANY` version to indicate no document was index. The value is
                 * not used anyway
                 */
                return new IndexResult(ex, Versions.MATCH_ANY, plan.seqNoForIndexing);
            } else {
                throw ex;
            }
        }
    }

    /**
     * returns true if the indexing operation may have already be processed by this engine.
     * Note that it is OK to rarely return true even if this is not the case. However a `false`
     * return value must always be correct.
     *
     */
    private boolean mayHaveBeenIndexedBefore(Index index) {
        assert canOptimizeAddDocument(index);
        boolean mayHaveBeenIndexBefore;
        long deOptimizeTimestamp = maxUnsafeAutoIdTimestamp.get();
        if (index.isRetry()) {
            mayHaveBeenIndexBefore = true;
            do {
                deOptimizeTimestamp = maxUnsafeAutoIdTimestamp.get();
                if (deOptimizeTimestamp >= index.getAutoGeneratedIdTimestamp()) {
                    break;
                }
            } while (maxUnsafeAutoIdTimestamp.compareAndSet(deOptimizeTimestamp,
                index.getAutoGeneratedIdTimestamp()) == false);
            assert maxUnsafeAutoIdTimestamp.get() >= index.getAutoGeneratedIdTimestamp();
        } else {
            // in this case we force
            mayHaveBeenIndexBefore = deOptimizeTimestamp >= index.getAutoGeneratedIdTimestamp();
        }
        return mayHaveBeenIndexBefore;
    }

    private static void index(final List<ParseContext.Document> docs, final IndexWriter indexWriter) throws IOException {
        if (docs.size() > 1) {
            indexWriter.addDocuments(docs);
        } else {
            indexWriter.addDocument(docs.get(0));
        }
    }

    protected static final class IndexingStrategy {
        final boolean currentNotFoundOrDeleted;
        final boolean useLuceneUpdateDocument;
        final long seqNoForIndexing;
        final long versionForIndexing;
        final boolean indexIntoLucene;
        final Optional<IndexResult> earlyResultOnPreFlightError;

        private IndexingStrategy(boolean currentNotFoundOrDeleted, boolean useLuceneUpdateDocument,
                                 boolean indexIntoLucene, long seqNoForIndexing,
                                 long versionForIndexing, IndexResult earlyResultOnPreFlightError) {
            assert useLuceneUpdateDocument == false || indexIntoLucene :
                "use lucene update is set to true, but we're not indexing into lucene";
            assert (indexIntoLucene && earlyResultOnPreFlightError != null) == false :
                "can only index into lucene or have a preflight result but not both." +
                    "indexIntoLucene: " + indexIntoLucene
                    + "  earlyResultOnPreFlightError:" + earlyResultOnPreFlightError;
            this.currentNotFoundOrDeleted = currentNotFoundOrDeleted;
            this.useLuceneUpdateDocument = useLuceneUpdateDocument;
            this.seqNoForIndexing = seqNoForIndexing;
            this.versionForIndexing = versionForIndexing;
            this.indexIntoLucene = indexIntoLucene;
            this.earlyResultOnPreFlightError =
                earlyResultOnPreFlightError == null ? Optional.empty() :
                    Optional.of(earlyResultOnPreFlightError);
        }

        static IndexingStrategy optimizedAppendOnly(long seqNoForIndexing) {
            return new IndexingStrategy(true, false, true, seqNoForIndexing, 1, null);
        }

        static IndexingStrategy skipDueToVersionConflict(
                VersionConflictEngineException e, boolean currentNotFoundOrDeleted, long currentVersion) {
            final IndexResult result = new IndexResult(e, currentVersion);
            return new IndexingStrategy(
                    currentNotFoundOrDeleted, false, false, SequenceNumbers.UNASSIGNED_SEQ_NO, Versions.NOT_FOUND, result);
        }

        static IndexingStrategy processNormally(boolean currentNotFoundOrDeleted,
                                                long seqNoForIndexing, long versionForIndexing) {
            return new IndexingStrategy(currentNotFoundOrDeleted, currentNotFoundOrDeleted == false,
                true, seqNoForIndexing, versionForIndexing, null);
        }

        static IndexingStrategy overrideExistingAsIfNotThere(
            long seqNoForIndexing, long versionForIndexing) {
            return new IndexingStrategy(true, true, true, seqNoForIndexing, versionForIndexing, null);
        }

        static IndexingStrategy processButSkipLucene(boolean currentNotFoundOrDeleted,
                                                     long seqNoForIndexing, long versionForIndexing) {
            return new IndexingStrategy(currentNotFoundOrDeleted, false,
                false, seqNoForIndexing, versionForIndexing, null);
        }
    }

    /**
     * Asserts that the doc in the index operation really doesn't exist
     */
    private boolean assertDocDoesNotExist(final Index index, final boolean allowDeleted) throws IOException {
        // NOTE this uses direct access to the version map since we are in the assertion code where we maintain a secondary
        // map in the version map such that we don't need to refresh if we are unsafe;
        final VersionValue versionValue = versionMap.getVersionForAssert(index.uid().bytes());
        if (versionValue != null) {
            if (versionValue.isDelete() == false || allowDeleted == false) {
                throw new AssertionError("doc [" + index.type() + "][" + index.id() + "] exists in version map (version " + versionValue + ")");
            }
        } else {
            try (Searcher searcher = acquireSearcher("assert doc doesn't exist", SearcherScope.INTERNAL)) {
                final long docsWithId = searcher.searcher().count(new TermQuery(index.uid()));
                if (docsWithId > 0) {
                    throw new AssertionError("doc [" + index.type() + "][" + index.id() + "] exists [" + docsWithId + "] times in index");
                }
            }
        }
        return true;
    }

    private static void update(final Term uid, final List<ParseContext.Document> docs, final IndexWriter indexWriter) throws IOException {
        if (docs.size() > 1) {
            indexWriter.updateDocuments(uid, docs);
        } else {
            indexWriter.updateDocument(uid, docs.get(0));
        }
    }

    @Override
    public DeleteResult delete(Delete delete) throws IOException {
        versionMap.enforceSafeAccess();
        assert Objects.equals(delete.uid().field(), uidField) : delete.uid().field();
        assert assertVersionType(delete);
        assert assertIncomingSequenceNumber(delete.origin(), delete.seqNo());
        final DeleteResult deleteResult;
        // NOTE: we don't throttle this when merges fall behind because delete-by-id does not create new segments:
        try (ReleasableLock ignored = readLock.acquire(); Releasable ignored2 = acquireLock(delete.uid())) {
            ensureOpen();
            lastWriteNanos = delete.startTime();
            final DeletionStrategy plan = deletionStrategyForOperation(delete);

            if (plan.earlyResultOnPreflightError.isPresent()) {
                deleteResult = plan.earlyResultOnPreflightError.get();
            } else if (plan.deleteFromLucene) {
                deleteResult = deleteInLucene(delete, plan);
            } else {
                deleteResult = new DeleteResult(
                        plan.versionOfDeletion, plan.seqNoOfDeletion, plan.currentlyDeleted == false);
            }
            if (delete.origin() != Operation.Origin.LOCAL_TRANSLOG_RECOVERY) {
                final Translog.Location location;
                if (deleteResult.hasFailure() == false) {
                    location = translog.add(new Translog.Delete(delete, deleteResult));
                } else if (deleteResult.getSeqNo() != SequenceNumbers.UNASSIGNED_SEQ_NO) {
                    location = translog.add(new Translog.NoOp(deleteResult.getSeqNo(),
                            delete.primaryTerm(), deleteResult.getFailure().getMessage()));
                } else {
                    location = null;
                }
                deleteResult.setTranslogLocation(location);
            }
            if (deleteResult.getSeqNo() != SequenceNumbers.UNASSIGNED_SEQ_NO) {
                seqNoService.markSeqNoAsCompleted(deleteResult.getSeqNo());
            }
            deleteResult.setTook(System.nanoTime() - delete.startTime());
            deleteResult.freeze();
        } catch (RuntimeException | IOException e) {
            try {
                maybeFailEngine("index", e);
            } catch (Exception inner) {
                e.addSuppressed(inner);
            }
            throw e;
        }
        maybePruneDeletedTombstones();
        return deleteResult;
    }

    protected DeletionStrategy deletionStrategyForOperation(final Delete delete) throws IOException {
        if (delete.origin() == Operation.Origin.PRIMARY) {
            return planDeletionAsPrimary(delete);
        } else {
            // non-primary mode (i.e., replica or recovery)
            return planDeletionAsNonPrimary(delete);
        }
    }

    protected final DeletionStrategy planDeletionAsNonPrimary(Delete delete) throws IOException {
        assertNonPrimaryOrigin(delete);
        // drop out of order operations
        assert delete.versionType().versionTypeForReplicationAndRecovery() == delete.versionType() :
            "resolving out of order delivery based on versioning but version type isn't fit for it. got ["
                + delete.versionType() + "]";
        // unlike the primary, replicas don't really care to about found status of documents
        // this allows to ignore the case where a document was found in the live version maps in
        // a delete state and return true for the found flag in favor of code simplicity
        final OpVsLuceneDocStatus opVsLucene;
        if (delete.seqNo() <= seqNoService.getLocalCheckpoint()) {
            // the operation seq# is lower then the current local checkpoint and thus was already put into lucene
            // this can happen during recovery where older operations are sent from the translog that are already
            // part of the lucene commit (either from a peer recovery or a local translog)
            // or due to concurrent indexing & recovery. For the former it is important to skip lucene as the operation in
            // question may have been deleted in an out of order op that is not replayed.
            // See testRecoverFromStoreWithOutOfOrderDelete for an example of local recovery
            // See testRecoveryWithOutOfOrderDelete for an example of peer recovery
            opVsLucene = OpVsLuceneDocStatus.OP_STALE_OR_EQUAL;
        } else {
            opVsLucene = compareOpToLuceneDocBasedOnSeqNo(delete);
        }

        final DeletionStrategy plan;
        if (opVsLucene == OpVsLuceneDocStatus.OP_STALE_OR_EQUAL) {
            plan = DeletionStrategy.processButSkipLucene(false, delete.seqNo(), delete.version());
        } else {
            plan = DeletionStrategy.processNormally(
                opVsLucene == OpVsLuceneDocStatus.LUCENE_DOC_NOT_FOUND,
                delete.seqNo(), delete.version());
        }
        return plan;
    }

    protected boolean assertNonPrimaryOrigin(final Operation operation) {
        assert operation.origin() != Operation.Origin.PRIMARY : "planing as primary but got " + operation.origin();
        return true;
    }

    protected final DeletionStrategy planDeletionAsPrimary(Delete delete) throws IOException {
        assert delete.origin() == Operation.Origin.PRIMARY : "planing as primary but got " + delete.origin();
        // resolve operation from external to internal
        final VersionValue versionValue = resolveDocVersion(delete);
        assert incrementVersionLookup();
        final long currentVersion;
        final boolean currentlyDeleted;
        if (versionValue == null) {
            currentVersion = Versions.NOT_FOUND;
            currentlyDeleted = true;
        } else {
            currentVersion = versionValue.version;
            currentlyDeleted = versionValue.isDelete();
        }
        final DeletionStrategy plan;
        if (delete.versionType().isVersionConflictForWrites(currentVersion, delete.version(), currentlyDeleted)) {
            final VersionConflictEngineException e = new VersionConflictEngineException(shardId, delete, currentVersion, currentlyDeleted);
            plan = DeletionStrategy.skipDueToVersionConflict(e, currentVersion, currentlyDeleted);
        } else {
            plan = DeletionStrategy.processNormally(
                    currentlyDeleted,
                    generateSeqNoForOperation(delete),
                    delete.versionType().updateVersion(currentVersion, delete.version()));
        }
        return plan;
    }

    private DeleteResult deleteInLucene(Delete delete, DeletionStrategy plan)
        throws IOException {
        try {
            if (plan.currentlyDeleted == false) {
                // any exception that comes from this is a either an ACE or a fatal exception there
                // can't be any document failures  coming from this
                indexWriter.deleteDocuments(delete.uid());
            }
            versionMap.putUnderLock(delete.uid().bytes(),
                new DeleteVersionValue(plan.versionOfDeletion, plan.seqNoOfDeletion, delete.primaryTerm(),
                    engineConfig.getThreadPool().relativeTimeInMillis()));
            return new DeleteResult(
                plan.versionOfDeletion, plan.seqNoOfDeletion, plan.currentlyDeleted == false);
        } catch (Exception ex) {
            if (indexWriter.getTragicException() == null) {
                // there is no tragic event and such it must be a document level failure
                return new DeleteResult(
                        ex, plan.versionOfDeletion, plan.seqNoOfDeletion, plan.currentlyDeleted == false);
            } else {
                throw ex;
            }
        }
    }

    protected static final class DeletionStrategy {
        // of a rare double delete
        final boolean deleteFromLucene;
        final boolean currentlyDeleted;
        final long seqNoOfDeletion;
        final long versionOfDeletion;
        final Optional<DeleteResult> earlyResultOnPreflightError;

        private DeletionStrategy(boolean deleteFromLucene, boolean currentlyDeleted,
                                 long seqNoOfDeletion, long versionOfDeletion,
                                 DeleteResult earlyResultOnPreflightError) {
            assert (deleteFromLucene && earlyResultOnPreflightError != null) == false :
                "can only delete from lucene or have a preflight result but not both." +
                    "deleteFromLucene: " + deleteFromLucene
                    + "  earlyResultOnPreFlightError:" + earlyResultOnPreflightError;
            this.deleteFromLucene = deleteFromLucene;
            this.currentlyDeleted = currentlyDeleted;
            this.seqNoOfDeletion = seqNoOfDeletion;
            this.versionOfDeletion = versionOfDeletion;
            this.earlyResultOnPreflightError = earlyResultOnPreflightError == null ?
                Optional.empty() : Optional.of(earlyResultOnPreflightError);
        }

        static DeletionStrategy skipDueToVersionConflict(
                VersionConflictEngineException e, long currentVersion, boolean currentlyDeleted) {
            final long unassignedSeqNo = SequenceNumbers.UNASSIGNED_SEQ_NO;
            final DeleteResult deleteResult = new DeleteResult(e, currentVersion, unassignedSeqNo, currentlyDeleted == false);
            return new DeletionStrategy(false, currentlyDeleted, unassignedSeqNo, Versions.NOT_FOUND, deleteResult);
        }

        static DeletionStrategy processNormally(boolean currentlyDeleted, long seqNoOfDeletion, long versionOfDeletion) {
            return new DeletionStrategy(true, currentlyDeleted, seqNoOfDeletion, versionOfDeletion, null);

        }

        public static DeletionStrategy processButSkipLucene(boolean currentlyDeleted, long seqNoOfDeletion, long versionOfDeletion) {
            return new DeletionStrategy(false, currentlyDeleted, seqNoOfDeletion, versionOfDeletion, null);
        }
    }

    private void maybePruneDeletedTombstones() {
        // It's expensive to prune because we walk the deletes map acquiring dirtyLock for each uid so we only do it
        // every 1/4 of gcDeletesInMillis:
        if (engineConfig.isEnableGcDeletes() && engineConfig.getThreadPool().relativeTimeInMillis() - lastDeleteVersionPruneTimeMSec > getGcDeletesInMillis() * 0.25) {
            pruneDeletedTombstones();
        }
    }

    @Override
    public NoOpResult noOp(final NoOp noOp) {
        NoOpResult noOpResult;
        try (ReleasableLock ignored = readLock.acquire()) {
            noOpResult = innerNoOp(noOp);
        } catch (final Exception e) {
            noOpResult = new NoOpResult(noOp.seqNo(), e);
        }
        return noOpResult;
    }

    private NoOpResult innerNoOp(final NoOp noOp) throws IOException {
        assert readLock.isHeldByCurrentThread() || writeLock.isHeldByCurrentThread();
        assert noOp.seqNo() > SequenceNumbers.NO_OPS_PERFORMED;
        final long seqNo = noOp.seqNo();
        try {
            final NoOpResult noOpResult = new NoOpResult(noOp.seqNo());
            final Translog.Location location = translog.add(new Translog.NoOp(noOp.seqNo(), noOp.primaryTerm(), noOp.reason()));
            noOpResult.setTranslogLocation(location);
            noOpResult.setTook(System.nanoTime() - noOp.startTime());
            noOpResult.freeze();
            return noOpResult;
        } finally {
            if (seqNo != SequenceNumbers.UNASSIGNED_SEQ_NO) {
                seqNoService.markSeqNoAsCompleted(seqNo);
            }
        }
    }

    @Override
    public void refresh(String source) throws EngineException {
        refresh(source, SearcherScope.EXTERNAL);
    }

    final void refresh(String source, SearcherScope scope) throws EngineException {
        // we obtain a read lock here, since we don't want a flush to happen while we are refreshing
        // since it flushes the index as well (though, in terms of concurrency, we are allowed to do it)
        // both refresh types will result in an internal refresh but only the external will also
        // pass the new reader reference to the external reader manager.

        // this will also cause version map ram to be freed hence we always account for it.
        final long bytes = indexWriter.ramBytesUsed() + versionMap.ramBytesUsedForRefresh();
        writingBytes.addAndGet(bytes);
        try (ReleasableLock lock = readLock.acquire()) {
            ensureOpen();
            switch (scope) {
                case EXTERNAL:
                    // even though we maintain 2 managers we really do the heavy-lifting only once.
                    // the second refresh will only do the extra work we have to do for warming caches etc.
                    externalSearcherManager.maybeRefreshBlocking();
                    // the break here is intentional we never refresh both internal / external together
                    break;
                case INTERNAL:
                    internalSearcherManager.maybeRefreshBlocking();
                    break;
                default:
                    throw new IllegalArgumentException("unknown scope: " + scope);
            }
        } catch (AlreadyClosedException e) {
            failOnTragicEvent(e);
            throw e;
        } catch (Exception e) {
            try {
                failEngine("refresh failed source[" + source + "]", e);
            } catch (Exception inner) {
                e.addSuppressed(inner);
            }
            throw new RefreshFailedEngineException(shardId, e);
        }  finally {
            writingBytes.addAndGet(-bytes);
        }

        // TODO: maybe we should just put a scheduled job in threadPool?
        // We check for pruning in each delete request, but we also prune here e.g. in case a delete burst comes in and then no more deletes
        // for a long time:
        maybePruneDeletedTombstones();
        mergeScheduler.refreshConfig();
    }

    @Override
    public void writeIndexingBuffer() throws EngineException {
        // we obtain a read lock here, since we don't want a flush to happen while we are writing
        // since it flushes the index as well (though, in terms of concurrency, we are allowed to do it)
        refresh("write indexing buffer", SearcherScope.INTERNAL);
    }

    @Override
    public SyncedFlushResult syncFlush(String syncId, CommitId expectedCommitId) throws EngineException {
        // best effort attempt before we acquire locks
        ensureOpen();
        if (indexWriter.hasUncommittedChanges()) {
            logger.trace("can't sync commit [{}]. have pending changes", syncId);
            return SyncedFlushResult.PENDING_OPERATIONS;
        }
        if (expectedCommitId.idsEqual(lastCommittedSegmentInfos.getId()) == false) {
            logger.trace("can't sync commit [{}]. current commit id is not equal to expected.", syncId);
            return SyncedFlushResult.COMMIT_MISMATCH;
        }
        try (ReleasableLock lock = writeLock.acquire()) {
            ensureOpen();
            ensureCanFlush();
            if (indexWriter.hasUncommittedChanges()) {
                logger.trace("can't sync commit [{}]. have pending changes", syncId);
                return SyncedFlushResult.PENDING_OPERATIONS;
            }
            if (expectedCommitId.idsEqual(lastCommittedSegmentInfos.getId()) == false) {
                logger.trace("can't sync commit [{}]. current commit id is not equal to expected.", syncId);
                return SyncedFlushResult.COMMIT_MISMATCH;
            }
            logger.trace("starting sync commit [{}]", syncId);
            commitIndexWriter(indexWriter, translog, syncId);
            logger.debug("successfully sync committed. sync id [{}].", syncId);
            lastCommittedSegmentInfos = store.readLastCommittedSegmentsInfo();
            // we are guaranteed to have no operations in the version map here!
            versionMap.adjustMapSizeUnderLock();
            return SyncedFlushResult.SUCCESS;
        } catch (IOException ex) {
            maybeFailEngine("sync commit", ex);
            throw new EngineException(shardId, "failed to sync commit", ex);
        }
    }

    final boolean tryRenewSyncCommit() {
        boolean renewed = false;
        try (ReleasableLock lock = writeLock.acquire()) {
            ensureOpen();
            ensureCanFlush();
            String syncId = lastCommittedSegmentInfos.getUserData().get(SYNC_COMMIT_ID);
            if (syncId != null && translog.uncommittedOperations() == 0 && indexWriter.hasUncommittedChanges()) {
                logger.trace("start renewing sync commit [{}]", syncId);
                commitIndexWriter(indexWriter, translog, syncId);
                logger.debug("successfully sync committed. sync id [{}].", syncId);
                lastCommittedSegmentInfos = store.readLastCommittedSegmentsInfo();
                renewed = true;
            }
        } catch (IOException ex) {
            maybeFailEngine("renew sync commit", ex);
            throw new EngineException(shardId, "failed to renew sync commit", ex);
        }
        if (renewed) {
            // refresh outside of the write lock
            // we have to refresh internal searcher here to ensure we release unreferenced segments.
            refresh("renew sync commit", SearcherScope.INTERNAL);
        }
        return renewed;
    }

    @Override
    public CommitId flush() throws EngineException {
        return flush(false, false);
    }

    @Override
    public CommitId flush(boolean force, boolean waitIfOngoing) throws EngineException {
        ensureOpen();
        final byte[] newCommitId;
        /*
         * Unfortunately the lock order is important here. We have to acquire the readlock first otherwise
         * if we are flushing at the end of the recovery while holding the write lock we can deadlock if:
         *  Thread 1: flushes via API and gets the flush lock but blocks on the readlock since Thread 2 has the writeLock
         *  Thread 2: flushes at the end of the recovery holding the writeLock and blocks on the flushLock owned by Thread 1
         */
        try (ReleasableLock lock = readLock.acquire()) {
            ensureOpen();
            if (flushLock.tryLock() == false) {
                // if we can't get the lock right away we block if needed otherwise barf
                if (waitIfOngoing) {
                    logger.trace("waiting for in-flight flush to finish");
                    flushLock.lock();
                    logger.trace("acquired flush lock after blocking");
                } else {
                    return new CommitId(lastCommittedSegmentInfos.getId());
                }
            } else {
                logger.trace("acquired flush lock immediately");
            }
            try {
                if (indexWriter.hasUncommittedChanges() || force) {
                    ensureCanFlush();
                    try {
                        translog.rollGeneration();
                        logger.trace("starting commit for flush; commitTranslog=true");
                        commitIndexWriter(indexWriter, translog, null);
                        logger.trace("finished commit for flush");
                        // we need to refresh in order to clear older version values
                        refresh("version_table_flush", SearcherScope.INTERNAL);
                        translog.trimUnreferencedReaders();
                    } catch (Exception e) {
                        throw new FlushFailedEngineException(shardId, e);
                    }
                    refreshLastCommittedSegmentInfos();

                }
                newCommitId = lastCommittedSegmentInfos.getId();
            } catch (FlushFailedEngineException ex) {
                maybeFailEngine("flush", ex);
                throw ex;
            } finally {
                flushLock.unlock();
            }
        }
        // We don't have to do this here; we do it defensively to make sure that even if wall clock time is misbehaving
        // (e.g., moves backwards) we will at least still sometimes prune deleted tombstones:
        if (engineConfig.isEnableGcDeletes()) {
            pruneDeletedTombstones();
        }
        return new CommitId(newCommitId);
    }

    private void refreshLastCommittedSegmentInfos() {
    /*
     * we have to inc-ref the store here since if the engine is closed by a tragic event
     * we don't acquire the write lock and wait until we have exclusive access. This might also
     * dec the store reference which can essentially close the store and unless we can inc the reference
     * we can't use it.
     */
        store.incRef();
        try {
            // reread the last committed segment infos
            lastCommittedSegmentInfos = store.readLastCommittedSegmentsInfo();
        } catch (Exception e) {
            if (isClosed.get() == false) {
                try {
                    logger.warn("failed to read latest segment infos on flush", e);
                } catch (Exception inner) {
                    e.addSuppressed(inner);
                }
                if (Lucene.isCorruptionException(e)) {
                    throw new FlushFailedEngineException(shardId, e);
                }
            }
        } finally {
            store.decRef();
        }
    }

    @Override
    public void rollTranslogGeneration() throws EngineException {
        try (ReleasableLock ignored = readLock.acquire()) {
            ensureOpen();
            translog.rollGeneration();
            translog.trimUnreferencedReaders();
        } catch (AlreadyClosedException e) {
            failOnTragicEvent(e);
            throw e;
        } catch (Exception e) {
            try {
                failEngine("translog trimming failed", e);
            } catch (Exception inner) {
                e.addSuppressed(inner);
            }
            throw new EngineException(shardId, "failed to roll translog", e);
        }
    }

    @Override
    public void trimTranslog() throws EngineException {
        try (ReleasableLock lock = readLock.acquire()) {
            ensureOpen();
            translog.trimUnreferencedReaders();
        } catch (AlreadyClosedException e) {
            failOnTragicEvent(e);
            throw e;
        } catch (Exception e) {
            try {
                failEngine("translog trimming failed", e);
            } catch (Exception inner) {
                e.addSuppressed(inner);
            }
            throw new EngineException(shardId, "failed to trim translog", e);
        }
    }

    private void pruneDeletedTombstones() {
        long timeMSec = engineConfig.getThreadPool().relativeTimeInMillis();

        // TODO: not good that we reach into LiveVersionMap here; can we move this inside VersionMap instead?  problem is the dirtyLock...

        // we only need to prune the deletes map; the current/old version maps are cleared on refresh:
        for (Map.Entry<BytesRef, DeleteVersionValue> entry : versionMap.getAllTombstones()) {
            BytesRef uid = entry.getKey();
            try (Releasable ignored = acquireLock(uid)) { // can we do it without this lock on each value? maybe batch to a set and get the lock once per set?

                // Must re-get it here, vs using entry.getValue(), in case the uid was indexed/deleted since we pulled the iterator:
                DeleteVersionValue versionValue = versionMap.getTombstoneUnderLock(uid);
                if (versionValue != null) {
                    if (timeMSec - versionValue.time > getGcDeletesInMillis()) {
                        versionMap.removeTombstoneUnderLock(uid);
                    }
                }
            }
        }

        lastDeleteVersionPruneTimeMSec = timeMSec;
    }

    // testing
    void clearDeletedTombstones() {
        versionMap.clearTombstones();
    }

    @Override
    public void forceMerge(final boolean flush, int maxNumSegments, boolean onlyExpungeDeletes,
                           final boolean upgrade, final boolean upgradeOnlyAncientSegments) throws EngineException, IOException {
        /*
         * We do NOT acquire the readlock here since we are waiting on the merges to finish
         * that's fine since the IW.rollback should stop all the threads and trigger an IOException
         * causing us to fail the forceMerge
         *
         * The way we implement upgrades is a bit hackish in the sense that we set an instance
         * variable and that this setting will thus apply to the next forced merge that will be run.
         * This is ok because (1) this is the only place we call forceMerge, (2) we have a single
         * thread for optimize, and the 'optimizeLock' guarding this code, and (3) ConcurrentMergeScheduler
         * syncs calls to findForcedMerges.
         */
        assert indexWriter.getConfig().getMergePolicy() instanceof ElasticsearchMergePolicy : "MergePolicy is " + indexWriter.getConfig().getMergePolicy().getClass().getName();
        ElasticsearchMergePolicy mp = (ElasticsearchMergePolicy) indexWriter.getConfig().getMergePolicy();
        optimizeLock.lock();
        try {
            ensureOpen();
            if (upgrade) {
                logger.info("starting segment upgrade upgradeOnlyAncientSegments={}", upgradeOnlyAncientSegments);
                mp.setUpgradeInProgress(true, upgradeOnlyAncientSegments);
            }
            store.incRef(); // increment the ref just to ensure nobody closes the store while we optimize
            try {
                if (onlyExpungeDeletes) {
                    assert upgrade == false;
                    indexWriter.forceMergeDeletes(true /* blocks and waits for merges*/);
                } else if (maxNumSegments <= 0) {
                    assert upgrade == false;
                    indexWriter.maybeMerge();
                } else {
                    indexWriter.forceMerge(maxNumSegments, true /* blocks and waits for merges*/);
                }
                if (flush) {
                    if (tryRenewSyncCommit() == false) {
                        flush(false, true);
                    }
                }
                if (upgrade) {
                    logger.info("finished segment upgrade");
                }
            } finally {
                store.decRef();
            }
        } catch (AlreadyClosedException ex) {
            /* in this case we first check if the engine is still open. If so this exception is just fine
             * and expected. We don't hold any locks while we block on forceMerge otherwise it would block
             * closing the engine as well. If we are not closed we pass it on to failOnTragicEvent which ensures
             * we are handling a tragic even exception here */
            ensureOpen();
            failOnTragicEvent(ex);
            throw ex;
        } catch (Exception e) {
            try {
                maybeFailEngine("force merge", e);
            } catch (Exception inner) {
                e.addSuppressed(inner);
            }
            throw e;
        } finally {
            try {
                mp.setUpgradeInProgress(false, false); // reset it just to make sure we reset it in a case of an error
            } finally {
                optimizeLock.unlock();
            }
        }
    }

    @Override
    public IndexCommitRef acquireIndexCommit(final boolean flushFirst) throws EngineException {
        // we have to flush outside of the readlock otherwise we might have a problem upgrading
        // the to a write lock when we fail the engine in this operation
        if (flushFirst) {
            logger.trace("start flush for snapshot");
            flush(false, true);
            logger.trace("finish flush for snapshot");
        }
        try (ReleasableLock lock = readLock.acquire()) {
            logger.trace("pulling snapshot");
            return new IndexCommitRef(snapshotDeletionPolicy);
        } catch (IOException e) {
            throw new SnapshotFailedEngineException(shardId, e);
        }
    }

    private boolean failOnTragicEvent(AlreadyClosedException ex) {
        final boolean engineFailed;
        // if we are already closed due to some tragic exception
        // we need to fail the engine. it might have already been failed before
        // but we are double-checking it's failed and closed
        if (indexWriter.isOpen() == false && indexWriter.getTragicException() != null) {
            maybeDie("tragic event in index writer", indexWriter.getTragicException());
            failEngine("already closed by tragic event on the index writer", (Exception) indexWriter.getTragicException());
            engineFailed = true;
        } else if (translog.isOpen() == false && translog.getTragicException() != null) {
            failEngine("already closed by tragic event on the translog", translog.getTragicException());
            engineFailed = true;
        } else if (failedEngine.get() == null && isClosed.get() == false) { // we are closed but the engine is not failed yet?
            // this smells like a bug - we only expect ACE if we are in a fatal case ie. either translog or IW is closed by
            // a tragic event or has closed itself. if that is not the case we are in a buggy state and raise an assertion error
            throw new AssertionError("Unexpected AlreadyClosedException", ex);
        } else {
            engineFailed = false;
        }
        return engineFailed;
    }

    @Override
    protected boolean maybeFailEngine(String source, Exception e) {
        boolean shouldFail = super.maybeFailEngine(source, e);
        if (shouldFail) {
            return true;
        }
        // Check for AlreadyClosedException -- ACE is a very special
        // exception that should only be thrown in a tragic event. we pass on the checks to failOnTragicEvent which will
        // throw and AssertionError if the tragic event condition is not met.
        if (e instanceof AlreadyClosedException) {
            return failOnTragicEvent((AlreadyClosedException)e);
        } else if (e != null &&
                ((indexWriter.isOpen() == false && indexWriter.getTragicException() == e)
                        || (translog.isOpen() == false && translog.getTragicException() == e))) {
            // this spot on - we are handling the tragic event exception here so we have to fail the engine
            // right away
            failEngine(source, e);
            return true;
        }
        return false;
    }

    @Override
    protected SegmentInfos getLastCommittedSegmentInfos() {
        return lastCommittedSegmentInfos;
    }

    @Override
    protected final void writerSegmentStats(SegmentsStats stats) {
        stats.addVersionMapMemoryInBytes(versionMap.ramBytesUsed());
        stats.addIndexWriterMemoryInBytes(indexWriter.ramBytesUsed());
        stats.updateMaxUnsafeAutoIdTimestamp(maxUnsafeAutoIdTimestamp.get());
    }

    @Override
    public long getIndexBufferRAMBytesUsed() {
        // We don't guard w/ readLock here, so we could throw AlreadyClosedException
        return indexWriter.ramBytesUsed() + versionMap.ramBytesUsedForRefresh();
    }

    @Override
    public List<Segment> segments(boolean verbose) {
        try (ReleasableLock lock = readLock.acquire()) {
            Segment[] segmentsArr = getSegmentInfo(lastCommittedSegmentInfos, verbose);

            // fill in the merges flag
            Set<OnGoingMerge> onGoingMerges = mergeScheduler.onGoingMerges();
            for (OnGoingMerge onGoingMerge : onGoingMerges) {
                for (SegmentCommitInfo segmentInfoPerCommit : onGoingMerge.getMergedSegments()) {
                    for (Segment segment : segmentsArr) {
                        if (segment.getName().equals(segmentInfoPerCommit.info.name)) {
                            segment.mergeId = onGoingMerge.getId();
                            break;
                        }
                    }
                }
            }
            return Arrays.asList(segmentsArr);
        }
    }

    /**
     * Closes the engine without acquiring the write lock. This should only be
     * called while the write lock is hold or in a disaster condition ie. if the engine
     * is failed.
     */
    @Override
    protected final void closeNoLock(String reason, CountDownLatch closedLatch) {
        if (isClosed.compareAndSet(false, true)) {
            assert rwl.isWriteLockedByCurrentThread() || failEngineLock.isHeldByCurrentThread() : "Either the write lock must be held or the engine must be currently be failing itself";
            try {
                this.versionMap.clear();
                if (internalSearcherManager != null) {
                    internalSearcherManager.removeListener(versionMap);
                }
                try {
                    IOUtils.close(externalSearcherManager, internalSearcherManager);
                } catch (Exception e) {
                    logger.warn("Failed to close SearcherManager", e);
                }
                try {
                    IOUtils.close(translog);
                } catch (Exception e) {
                    logger.warn("Failed to close translog", e);
                }
                // no need to commit in this case!, we snapshot before we close the shard, so translog and all sync'ed
                logger.trace("rollback indexWriter");
                try {
                    indexWriter.rollback();
                } catch (AlreadyClosedException ex) {
                    failOnTragicEvent(ex);
                    throw ex;
                }
                logger.trace("rollback indexWriter done");
            } catch (Exception e) {
                logger.warn("failed to rollback writer on close", e);
            } finally {
                try {
                    store.decRef();
                    logger.debug("engine closed [{}]", reason);
                } finally {
                    closedLatch.countDown();
                }
            }
        }
    }

    @Override
    protected ReferenceManager<IndexSearcher> getSearcherManager(String source, SearcherScope scope) {
        switch (scope) {
            case INTERNAL:
                return internalSearcherManager;
            case EXTERNAL:
                return externalSearcherManager;
            default:
                throw new IllegalStateException("unknown scope: " + scope);
        }
    }

    private Releasable acquireLock(BytesRef uid) {
        return keyedLock.acquire(uid);
    }

    private Releasable acquireLock(Term uid) {
        return acquireLock(uid.bytes());
    }

    private long loadCurrentVersionFromIndex(Term uid) throws IOException {
        assert incrementIndexVersionLookup();
        try (Searcher searcher = acquireSearcher("load_version", SearcherScope.INTERNAL)) {
            return VersionsAndSeqNoResolver.loadVersion(searcher.reader(), uid);
        }
    }

    private IndexWriter createWriter(boolean create) throws IOException {
        try {
            final IndexWriterConfig iwc = getIndexWriterConfig(create);
            return createWriter(store.directory(), iwc);
        } catch (LockObtainFailedException ex) {
            logger.warn("could not lock IndexWriter", ex);
            throw ex;
        }
    }

    // pkg-private for testing
    IndexWriter createWriter(Directory directory, IndexWriterConfig iwc) throws IOException {
        return new IndexWriter(directory, iwc);
    }

    private IndexWriterConfig getIndexWriterConfig(boolean create) {
        final IndexWriterConfig iwc = new IndexWriterConfig(engineConfig.getAnalyzer());
        iwc.setCommitOnClose(false); // we by default don't commit on close
        iwc.setOpenMode(create ? IndexWriterConfig.OpenMode.CREATE : IndexWriterConfig.OpenMode.APPEND);
        iwc.setIndexDeletionPolicy(snapshotDeletionPolicy);
        // with tests.verbose, lucene sets this up: plumb to align with filesystem stream
        boolean verbose = false;
        try {
            verbose = Boolean.parseBoolean(System.getProperty("tests.verbose"));
        } catch (Exception ignore) {
        }
        iwc.setInfoStream(verbose ? InfoStream.getDefault() : new LoggerInfoStream(logger));
        iwc.setMergeScheduler(mergeScheduler);
        MergePolicy mergePolicy = config().getMergePolicy();
        // Give us the opportunity to upgrade old segments while performing
        // background merges
        mergePolicy = new ElasticsearchMergePolicy(mergePolicy);
        iwc.setMergePolicy(mergePolicy);
        iwc.setSimilarity(engineConfig.getSimilarity());
        iwc.setRAMBufferSizeMB(engineConfig.getIndexingBufferSize().getMbFrac());
        iwc.setCodec(engineConfig.getCodec());
        iwc.setUseCompoundFile(true); // always use compound on flush - reduces # of file-handles on refresh
        if (config().getIndexSort() != null) {
            iwc.setIndexSort(config().getIndexSort());
        }
        return iwc;
    }

    /** Extended SearcherFactory that warms the segments if needed when acquiring a new searcher */
    static final class SearchFactory extends EngineSearcherFactory {
        private final Engine.Warmer warmer;
        private final Logger logger;
        private final AtomicBoolean isEngineClosed;

        SearchFactory(Logger logger, AtomicBoolean isEngineClosed, EngineConfig engineConfig) {
            super(engineConfig);
            warmer = engineConfig.getWarmer();
            this.logger = logger;
            this.isEngineClosed = isEngineClosed;
        }

        @Override
        public IndexSearcher newSearcher(IndexReader reader, IndexReader previousReader) throws IOException {
            IndexSearcher searcher = super.newSearcher(reader, previousReader);
            if (reader instanceof LeafReader && isMergedSegment((LeafReader) reader)) {
                // we call newSearcher from the IndexReaderWarmer which warms segments during merging
                // in that case the reader is a LeafReader and all we need to do is to build a new Searcher
                // and return it since it does it's own warming for that particular reader.
                return searcher;
            }
            if (warmer != null) {
                try {
                    assert searcher.getIndexReader() instanceof ElasticsearchDirectoryReader : "this class needs an ElasticsearchDirectoryReader but got: " + searcher.getIndexReader().getClass();
                    warmer.warm(new Searcher("top_reader_warming", searcher));
                } catch (Exception e) {
                    if (isEngineClosed.get() == false) {
                        logger.warn("failed to prepare/warm", e);
                    }
                }
            }
            return searcher;
        }
    }

    @Override
    public void activateThrottling() {
        int count = throttleRequestCount.incrementAndGet();
        assert count >= 1 : "invalid post-increment throttleRequestCount=" + count;
        if (count == 1) {
            throttle.activate();
        }
    }

    @Override
    public void deactivateThrottling() {
        int count = throttleRequestCount.decrementAndGet();
        assert count >= 0 : "invalid post-decrement throttleRequestCount=" + count;
        if (count == 0) {
            throttle.deactivate();
        }
    }

    @Override
    public boolean isThrottled() {
        return throttle.isThrottled();
    }

    @Override
    public long getIndexThrottleTimeInMillis() {
        return throttle.getThrottleTimeInMillis();
    }

    long getGcDeletesInMillis() {
        return engineConfig.getIndexSettings().getGcDeletesInMillis();
    }

    LiveIndexWriterConfig getCurrentIndexWriterConfig() {
        return indexWriter.getConfig();
    }

    private final class EngineMergeScheduler extends ElasticsearchConcurrentMergeScheduler {
        private final AtomicInteger numMergesInFlight = new AtomicInteger(0);
        private final AtomicBoolean isThrottling = new AtomicBoolean();

        EngineMergeScheduler(ShardId shardId, IndexSettings indexSettings) {
            super(shardId, indexSettings);
        }

        @Override
        public synchronized void beforeMerge(OnGoingMerge merge) {
            int maxNumMerges = mergeScheduler.getMaxMergeCount();
            if (numMergesInFlight.incrementAndGet() > maxNumMerges) {
                if (isThrottling.getAndSet(true) == false) {
                    logger.info("now throttling indexing: numMergesInFlight={}, maxNumMerges={}", numMergesInFlight, maxNumMerges);
                    activateThrottling();
                }
            }
        }

        @Override
        public synchronized void afterMerge(OnGoingMerge merge) {
            int maxNumMerges = mergeScheduler.getMaxMergeCount();
            if (numMergesInFlight.decrementAndGet() < maxNumMerges) {
                if (isThrottling.getAndSet(false)) {
                    logger.info("stop throttling indexing: numMergesInFlight={}, maxNumMerges={}", numMergesInFlight, maxNumMerges);
                    deactivateThrottling();
                }
            }
            if (indexWriter.hasPendingMerges() == false && System.nanoTime() - lastWriteNanos >= engineConfig.getFlushMergesAfter().nanos()) {
                // NEVER do this on a merge thread since we acquire some locks blocking here and if we concurrently rollback the writer
                // we deadlock on engine#close for instance.
                engineConfig.getThreadPool().executor(ThreadPool.Names.FLUSH).execute(new AbstractRunnable() {
                    @Override
                    public void onFailure(Exception e) {
                        if (isClosed.get() == false) {
                            logger.warn("failed to flush after merge has finished");
                        }
                    }

                    @Override
                    protected void doRun() throws Exception {
                        // if we have no pending merges and we are supposed to flush once merges have finished
                        // we try to renew a sync commit which is the case when we are having a big merge after we
                        // are inactive. If that didn't work we go and do a real flush which is ok since it only doesn't work
                        // if we either have records in the translog or if we don't have a sync ID at all...
                        // maybe even more important, we flush after all merges finish and we are inactive indexing-wise to
                        // free up transient disk usage of the (presumably biggish) segments that were just merged
                        if (tryRenewSyncCommit() == false) {
                            flush();
                        }
                    }
                });

            }
        }

        @Override
        protected void handleMergeException(final Directory dir, final Throwable exc) {
            engineConfig.getThreadPool().generic().execute(new AbstractRunnable() {
                @Override
                public void onFailure(Exception e) {
                    logger.debug("merge failure action rejected", e);
                }

                @Override
                protected void doRun() throws Exception {
                    /*
                     * We do this on another thread rather than the merge thread that we are initially called on so that we have complete
                     * confidence that the call stack does not contain catch statements that would cause the error that might be thrown
                     * here from being caught and never reaching the uncaught exception handler.
                     */
                    maybeDie("fatal error while merging", exc);
                    logger.error("failed to merge", exc);
                    failEngine("merge failed", new MergePolicy.MergeException(exc, dir));
                }
            });
        }
    }

    /**
     * If the specified throwable is a fatal error, this throwable will be thrown. Callers should ensure that there are no catch statements
     * that would catch an error in the stack as the fatal error here should go uncaught and be handled by the uncaught exception handler
     * that we install during bootstrap. If the specified throwable is indeed a fatal error, the specified message will attempt to be logged
     * before throwing the fatal error. If the specified throwable is not a fatal error, this method is a no-op.
     *
     * @param maybeMessage the message to maybe log
     * @param maybeFatal the throwable that is maybe fatal
     */
    @SuppressWarnings("finally")
    private void maybeDie(final String maybeMessage, final Throwable maybeFatal) {
        if (maybeFatal instanceof Error) {
            try {
                logger.error(maybeMessage, maybeFatal);
            } finally {
                throw (Error) maybeFatal;
            }
        }
    }

    /**
     * Commits the specified index writer.
     *
     * @param writer   the index writer to commit
     * @param translog the translog
     * @param syncId   the sync flush ID ({@code null} if not committing a synced flush)
     * @throws IOException if an I/O exception occurs committing the specfied writer
     */
    protected void commitIndexWriter(final IndexWriter writer, final Translog translog, @Nullable final String syncId) throws IOException {
        ensureCanFlush();
        try {
            final long localCheckpoint = seqNoService.getLocalCheckpoint();
            final Translog.TranslogGeneration translogGeneration = translog.getMinGenerationForSeqNo(localCheckpoint + 1);
            final String translogFileGeneration = Long.toString(translogGeneration.translogFileGeneration);
            final String translogUUID = translogGeneration.translogUUID;
            final String localCheckpointValue = Long.toString(localCheckpoint);

            writer.setLiveCommitData(() -> {
                /*
                 * The user data captured above (e.g. local checkpoint) contains data that must be evaluated *before* Lucene flushes
                 * segments, including the local checkpoint amongst other values. The maximum sequence number is different, we never want
                 * the maximum sequence number to be less than the last sequence number to go into a Lucene commit, otherwise we run the
                 * risk of re-using a sequence number for two different documents when restoring from this commit point and subsequently
                 * writing new documents to the index. Since we only know which Lucene documents made it into the final commit after the
                 * {@link IndexWriter#commit()} call flushes all documents, we defer computation of the maximum sequence number to the time
                 * of invocation of the commit data iterator (which occurs after all documents have been flushed to Lucene).
                 */
                final Map<String, String> commitData = new HashMap<>(6);
                commitData.put(Translog.TRANSLOG_GENERATION_KEY, translogFileGeneration);
                commitData.put(Translog.TRANSLOG_UUID_KEY, translogUUID);
                commitData.put(SequenceNumbers.LOCAL_CHECKPOINT_KEY, localCheckpointValue);
                if (syncId != null) {
                    commitData.put(Engine.SYNC_COMMIT_ID, syncId);
                }
                commitData.put(SequenceNumbers.MAX_SEQ_NO, Long.toString(seqNoService.getMaxSeqNo()));
                commitData.put(MAX_UNSAFE_AUTO_ID_TIMESTAMP_COMMIT_ID, Long.toString(maxUnsafeAutoIdTimestamp.get()));
                commitData.put(HISTORY_UUID_KEY, historyUUID);
                logger.trace("committing writer with commit data [{}]", commitData);
                return commitData.entrySet().iterator();
            });

            writer.commit();
        } catch (final Exception ex) {
            try {
                failEngine("lucene commit failed", ex);
            } catch (final Exception inner) {
                ex.addSuppressed(inner);
            }
            throw ex;
        } catch (final AssertionError e) {
            /*
             * If assertions are enabled, IndexWriter throws AssertionError on commit if any files don't exist, but tests that randomly
             * throw FileNotFoundException or NoSuchFileException can also hit this.
             */
            if (ExceptionsHelper.stackTrace(e).contains("org.apache.lucene.index.IndexWriter.filesExist")) {
                final EngineException engineException = new EngineException(shardId, "failed to commit engine", e);
                try {
                    failEngine("lucene commit failed", engineException);
                } catch (final Exception inner) {
                    engineException.addSuppressed(inner);
                }
                throw engineException;
            } else {
                throw e;
            }
        }
    }

    private void ensureCanFlush() {
        // translog recover happens after the engine is fully constructed
        // if we are in this stage we have to prevent flushes from this
        // engine otherwise we might loose documents if the flush succeeds
        // and the translog recover fails we we "commit" the translog on flush.
        if (pendingTranslogRecovery.get()) {
            throw new IllegalStateException(shardId.toString() + " flushes are disabled - pending translog recovery");
        }
    }

    public void onSettingsChanged() {
        mergeScheduler.refreshConfig();
        // config().isEnableGcDeletes() or config.getGcDeletesInMillis() may have changed:
        maybePruneDeletedTombstones();
        if (engineConfig.isAutoGeneratedIDsOptimizationEnabled() == false) {
            // this is an anti-viral settings you can only opt out for the entire index
            // only if a shard starts up again due to relocation or if the index is closed
            // the setting will be re-interpreted if it's set to true
            this.maxUnsafeAutoIdTimestamp.set(Long.MAX_VALUE);
        }
        final TranslogDeletionPolicy translogDeletionPolicy = translog.getDeletionPolicy();
        final IndexSettings indexSettings = engineConfig.getIndexSettings();
        translogDeletionPolicy.setRetentionAgeInMillis(indexSettings.getTranslogRetentionAge().getMillis());
        translogDeletionPolicy.setRetentionSizeInBytes(indexSettings.getTranslogRetentionSize().getBytes());
    }

    public MergeStats getMergeStats() {
        return mergeScheduler.stats();
    }

    public final SequenceNumbersService seqNoService() {
        return seqNoService;
    }

    /**
     * Returns the number of times a version was looked up either from the index.
     * Note this is only available if assertions are enabled
     */
    long getNumIndexVersionsLookups() { // for testing
        return numIndexVersionsLookups.count();
    }

    /**
     * Returns the number of times a version was looked up either from memory or from the index.
     * Note this is only available if assertions are enabled
     */
    long getNumVersionLookups() { // for testing
        return numVersionLookups.count();
    }

    private boolean incrementVersionLookup() { // only used by asserts
        numVersionLookups.inc();
        return true;
    }

    private boolean incrementIndexVersionLookup() {
        numIndexVersionsLookups.inc();
        return true;
    }

    int getVersionMapSize() {
        return versionMap.getAllCurrent().size();
    }

    boolean isSafeAccessRequired() {
        return versionMap.isSafeAccessRequired();
    }


    /**
     * Returns <code>true</code> iff the index writer has any deletions either buffered in memory or
     * in the index.
     */
    boolean indexWriterHasDeletions() {
        return indexWriter.hasDeletions();
    }

    @Override
    public boolean isRecovering() {
        return pendingTranslogRecovery.get();
    }

    /**
     * Gets the commit data from {@link IndexWriter} as a map.
     */
    private static Map<String, String> commitDataAsMap(final IndexWriter indexWriter) {
        Map<String, String> commitData = new HashMap<>(6);
        for (Map.Entry<String, String> entry : indexWriter.getLiveCommitData()) {
            commitData.put(entry.getKey(), entry.getValue());
        }
        return commitData;
    }
}<|MERGE_RESOLUTION|>--- conflicted
+++ resolved
@@ -710,19 +710,9 @@
     }
 
     private boolean assertIncomingSequenceNumber(final Engine.Operation.Origin origin, final long seqNo) {
-<<<<<<< HEAD
-        if (engineConfig.getIndexSettings().getIndexVersionCreated().before(Version.V_6_0_0_alpha1) && origin == Operation.Origin.LOCAL_TRANSLOG_RECOVERY) {
-            // legacy support
-            assert seqNo == SequenceNumbers.UNASSIGNED_SEQ_NO : "old op recovering but it already has a seq no.;" +
-                " index version: " + engineConfig.getIndexSettings().getIndexVersionCreated() + ", seqNo: " + seqNo;
-        } else if (origin == Operation.Origin.PRIMARY) {
+        if (origin == Operation.Origin.PRIMARY) {
             assertPrimaryIncomingSequenceNumber(origin, seqNo);
-        } else if (engineConfig.getIndexSettings().getIndexVersionCreated().onOrAfter(Version.V_6_0_0_alpha1)) {
-=======
-        if (origin == Operation.Origin.PRIMARY) {
-            assert assertOriginPrimarySequenceNumber(seqNo);
         } else {
->>>>>>> af3f6361
             // sequence number should be set when operation origin is not primary
             assert seqNo >= 0 : "recovery or replica ops should have an assigned seq no.; origin: " + origin;
         }
